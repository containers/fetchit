--- conflicted
+++ resolved
@@ -1585,11 +1585,8 @@
         run: |
           [[ "${CONTROLLER_IMAGE}" =~ ^([^/]+)/[^/]+/[^/]+ ]] && REGISTRY="${BASH_REMATCH[1]}" || REGISTRY="quay.io"
           echo "Attempting docker login to: ${REGISTRY}"
-<<<<<<< HEAD
           echo "${{ secrets.REGISTRY_PASSWORD }}" | docker login -u "${{ secrets.REGISTRY_USER }}" --password-stdin ${REGISTRY}
-=======
-          echo "${{ secrets.REGISTRY_PASSWORD }}" | docker login -u "${{ secrets.REGISTRY_USERNAME }}" --password-stdin ${REGISTRY}
->>>>>>> 43aed0ed
+
    
       - name: Build FetchIt
         uses: docker/build-push-action@v2
@@ -1612,30 +1609,18 @@
 
       - name: Set up QEMU
         uses: docker/setup-qemu-action@v1
-<<<<<<< HEAD
 
       - name: Set up Docker Buildx
         uses: docker/setup-buildx-action@v1
         with:
           buildkitd-flags: --debug
 
-=======
-
-      - name: Set up Docker Buildx
-        uses: docker/setup-buildx-action@v1
-        with:
-          buildkitd-flags: --debug
-
->>>>>>> 43aed0ed
       - name: Login to the registry
         run: |
           [[ "${CONTROLLER_IMAGE}" =~ ^([^/]+)/[^/]+/[^/]+ ]] && REGISTRY="${BASH_REMATCH[1]}" || REGISTRY="quay.io"
           echo "Attempting docker login to: ${REGISTRY}"
-<<<<<<< HEAD
           echo "${{ secrets.REGISTRY_PASSWORD }}" | docker login -u "${{ secrets.REGISTRY_USER }}" --password-stdin ${REGISTRY}
-=======
-          echo "${{ secrets.REGISTRY_PASSWORD }}" | docker login -u "${{ secrets.REGISTRY_USERNAME }}" --password-stdin ${REGISTRY}
->>>>>>> 43aed0ed
+
    
       - name: "Build Ansible Image"
         uses: docker/build-push-action@v2
@@ -1658,33 +1643,18 @@
 
       - name: Set up QEMU
         uses: docker/setup-qemu-action@v1
-<<<<<<< HEAD
 
       - name: Set up Docker Buildx
         uses: docker/setup-buildx-action@v1
         with:
           buildkitd-flags: --debug
 
-          registry: quay.io
-          username: ${{ secrets.REGISTRY_USER }}
-          password: ${{ secrets.REGISTRY_PASSWORD }}
-=======
-
-      - name: Set up Docker Buildx
-        uses: docker/setup-buildx-action@v1
-        with:
-          buildkitd-flags: --debug
->>>>>>> 43aed0ed
-
       - name: Login to the registry
         run: |
           [[ "${CONTROLLER_IMAGE}" =~ ^([^/]+)/[^/]+/[^/]+ ]] && REGISTRY="${BASH_REMATCH[1]}" || REGISTRY="quay.io"
           echo "Attempting docker login to: ${REGISTRY}"
-<<<<<<< HEAD
           echo "${{ secrets.REGISTRY_PASSWORD }}" | docker login -u "${{ secrets.REGISTRY_USER }}" --password-stdin ${REGISTRY}
-=======
-          echo "${{ secrets.REGISTRY_PASSWORD }}" | docker login -u "${{ secrets.REGISTRY_USERNAME }}" --password-stdin ${REGISTRY}
->>>>>>> 43aed0ed
+
 
       - name: "Build Systemd Image"
         uses: docker/build-push-action@v2
