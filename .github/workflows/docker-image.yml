--- conflicted
+++ resolved
@@ -419,11 +419,7 @@
 
   push-amd-image-to-registry:
     runs-on: ubuntu-latest
-<<<<<<< HEAD
     needs: [ build, raw-validate, default-volume-validate, kube-validate, systemd-validate, systemd-validate-exact-file, make-change-to-repo, multi-engine-validate, ansible-validate ]
-=======
-    needs: [ build, raw-validate, default-volume-validate, kube-validate, systemd-validate, systemd-validate-exact-file, multi-engine-validate, make-change-to-repo ]
->>>>>>> 6043c255
     if: >
       (github.event_name == 'push' || github.event_name == 'schedule') &&
       (github.ref == 'refs/heads/main' || startsWith(github.ref, 'refs/tags/v'))
@@ -450,11 +446,7 @@
 
   build-arm-and-manifest-list:
     runs-on: ubuntu-latest
-<<<<<<< HEAD
     needs: [ build-arm-and-manifest-list, push-amd-image-to-registry ]
-=======
-    needs: [ build, raw-validate, default-volume-validate, kube-validate, systemd-validate, systemd-validate-exact-file, multi-engine-validate, make-change-to-repo ]
->>>>>>> 6043c255
     if: >
       (github.event_name == 'push' || github.event_name == 'schedule') &&
       (github.ref == 'refs/heads/main' || startsWith(github.ref, 'refs/tags/v'))
@@ -508,11 +500,7 @@
 
   push-manifest-list-to-registry:
     runs-on: ubuntu-latest
-<<<<<<< HEAD
     needs: [ build, raw-validate, default-volume-validate, kube-validate, systemd-validate, systemd-validate-exact-file, ansible-validate ]
-=======
-    needs: [ build, raw-validate, default-volume-validate, kube-validate, systemd-validate, systemd-validate-exact-file, make-change-to-repo, multi-engine-validate, build-arm-and-manifest-list ]
->>>>>>> 6043c255
     if: >
       (github.event_name == 'push' || github.event_name == 'schedule') &&
       (github.ref == 'refs/heads/main' || startsWith(github.ref, 'refs/tags/v'))
