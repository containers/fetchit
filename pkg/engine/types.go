package engine

import (
	"context"
	"sync"

	"github.com/go-co-op/gocron"
	"github.com/go-git/go-git/v5/plumbing"
	"github.com/go-git/go-git/v5/plumbing/object"
)

type Method interface {
	GetName() string
	GetTargetPath() string
	GetKind() string
	GetTarget() *Target
	SetTarget(*Target)
	SetInitialRun(bool)
	SchedInfo() SchedInfo
	Process(ctx context.Context, conn context.Context, PAT string, skew int)
	Apply(ctx context.Context, conn context.Context, currentState plumbing.Hash, desiredState plumbing.Hash, tags *[]string) error
	MethodEngine(ctx context.Context, conn context.Context, change *object.Change, path string) error
}

// FetchitConfig requires necessary objects to process targets
type FetchitConfig struct {
	TargetConfigs []*TargetConfig `mapstructure:"targetConfigs"`
	ConfigReload  *ConfigReload   `mapstructure:"configReload"`
	PAT           string          `mapstructure:"pat"`
	conn          context.Context
	scheduler     *gocron.Scheduler
}

type TargetConfig struct {
<<<<<<< HEAD
	Name         string           `mapstructure:"name"`
	Url          string           `mapstructure:"url"`
	Branch       string           `mapstructure:"branch"`
	Clean        *Clean           `mapstructure:"clean"`
	Ansible      *[]*Ansible      `mapstructure:"ansible"`
	FileTransfer *[]*FileTransfer `mapstructure:"filetransfer"`
	Kube         *[]*Kube         `mapstructure:"kube"`
	Raw          *[]*Raw          `mapstructure:"raw"`
	Systemd      *[]*Systemd      `mapstructure:"systemd"`
	Image        *[]*Image        `mapstructure:"image"`
=======
	Name         string          `mapstructure:"name"`
	Url          string          `mapstructure:"url"`
	Branch       string          `mapstructure:"branch"`
	Clean        *Clean          `mapstructure:"clean"`
	Ansible      []*Ansible      `mapstructure:"ansible"`
	FileTransfer []*FileTransfer `mapstructure:"filetransfer"`
	Kube         []*Kube         `mapstructure:"kube"`
	Raw          []*Raw          `mapstructure:"raw"`
	Systemd      []*Systemd      `mapstructure:"systemd"`
>>>>>>> 3146a844
	configReload *ConfigReload
	mu           sync.Mutex
}

type Target struct {
	Name         string
	url          string
	branch       string
	configReload *ConfigReload
	mu           sync.Mutex
}

type SchedInfo struct {
	schedule string
	skew     *int
}<|MERGE_RESOLUTION|>--- conflicted
+++ resolved
@@ -32,18 +32,6 @@
 }
 
 type TargetConfig struct {
-<<<<<<< HEAD
-	Name         string           `mapstructure:"name"`
-	Url          string           `mapstructure:"url"`
-	Branch       string           `mapstructure:"branch"`
-	Clean        *Clean           `mapstructure:"clean"`
-	Ansible      *[]*Ansible      `mapstructure:"ansible"`
-	FileTransfer *[]*FileTransfer `mapstructure:"filetransfer"`
-	Kube         *[]*Kube         `mapstructure:"kube"`
-	Raw          *[]*Raw          `mapstructure:"raw"`
-	Systemd      *[]*Systemd      `mapstructure:"systemd"`
-	Image        *[]*Image        `mapstructure:"image"`
-=======
 	Name         string          `mapstructure:"name"`
 	Url          string          `mapstructure:"url"`
 	Branch       string          `mapstructure:"branch"`
@@ -53,7 +41,8 @@
 	Kube         []*Kube         `mapstructure:"kube"`
 	Raw          []*Raw          `mapstructure:"raw"`
 	Systemd      []*Systemd      `mapstructure:"systemd"`
->>>>>>> 3146a844
+ 	Image        []*Image        `mapstructure:"image"`
+
 	configReload *ConfigReload
 	mu           sync.Mutex
 }
