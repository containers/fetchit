package engine

import (
	"context"
	"flag"
	"fmt"
	"log"
	"os"
	"path/filepath"
	"strings"
	"time"

	"github.com/go-co-op/gocron"
	"github.com/go-git/go-git/v5"
	"github.com/go-git/go-git/v5/plumbing"
	"github.com/go-git/go-git/v5/plumbing/object"
	"github.com/go-git/go-git/v5/plumbing/transport/http"
	"github.com/spf13/cobra"
	"github.com/spf13/viper"

	"github.com/redhat-et/harpoon/pkg/engine/api"

	"k8s.io/klog/v2"
)

// TODO create interface for Method type, so can plug in arbitrary method types
const (
	harpoon           = "harpoon"
	defaultConfigFile = "./config.yaml"
	defaultVolume     = "harpoon-volume"
	harpoonImage      = "quay.io/harpoon/harpoon:latest"

	rawMethod          = "raw"
	systemdMethod      = "systemd"
	kubeMethod         = "kube"
	fileTransferMethod = "filetransfer"
	ansibleMethod      = "ansible"
)

// HarpoonConfig requires necessary objects to process targets
type HarpoonConfig struct {
	Targets []*api.Target `mapstructure:"targets"`
	PAT     string        `mapstructure:"pat"`

	Volume     string
	configFile string // "currently not configurable, ./config.yaml"
}

func NewHarpoonConfig() *HarpoonConfig {
	return &HarpoonConfig{
		Targets: []*api.Target{
			{
				MethodSchedules: make(map[string]string),
			},
		},
	}
}

var harpoonConfig *HarpoonConfig
var harpoonVolume string

// harpoonCmd represents the base command when called without any subcommands
var harpoonCmd = &cobra.Command{
	Version: "0.0.0",
	Use:     harpoon,
	Short:   "a tool to schedule gitOps workflows",
	Long:    "Harpoon is a tool to schedule gitOps workflows based on a given configuration file",
	Run: func(cmd *cobra.Command, args []string) {
		cmd.Help()
	},
}

// Execute adds all child commands to the root command and sets flags
// appropriately. This is called by main.main().
func Execute() {
	cobra.CheckErr(harpoonCmd.Execute())
}

func (o *HarpoonConfig) bindFlags(cmd *cobra.Command) {
	flags := cmd.Flags()
	flags.StringVar(&o.configFile, "config", defaultConfigFile, "file that holds harpoon configuration")
	flags.StringVar(&o.Volume, "volume", defaultVolume, "podman volume to hold harpoon data. If volume doesn't exist, harpoon will create it.")
	cmd.PersistentFlags().AddGoFlagSet(flag.CommandLine)
}

// initconfig reads in config file and env variables if set.
func (o *HarpoonConfig) initConfig(cmd *cobra.Command) {
	v := viper.New()
	if o.configFile == "" {
		o.configFile = defaultConfigFile
	}
	flagConfigDir := filepath.Dir(o.configFile)
	flagConfigName := filepath.Base(o.configFile)
	v.AddConfigPath(flagConfigDir)
	v.SetConfigName(flagConfigName)
	v.SetConfigType("yaml")

	if err := v.ReadInConfig(); err != nil {
		cobra.CheckErr(fmt.Errorf("fatal error using config file %s. %w \n", o.configFile, err))
	}
	var config = NewHarpoonConfig()
	klog.Infof("Using config file: %s", v.ConfigFileUsed())
	if err := v.Unmarshal(&config); err != nil {
		cobra.CheckErr(err)
	}

	if config.Volume == "" {
		config.Volume = defaultVolume
	}

	harpoonVolume = config.Volume
	o.Targets = config.Targets
}

// getTargets returns map of repoName to map of method:Schedule
func (hc *HarpoonConfig) getTargets() {
	var methods []interface{}
	for _, target := range hc.Targets {
		schedMethods := make(map[string]string)
		// TODO: this should not be hard-coded, in the future might allow for arbitrary target types with an interface
		methods = append(methods, target.Raw, target.Systemd, target.Kube, target.FileTransfer, target.Ansible)
		for _, i := range methods {
			switch i.(type) {
			case api.Raw:
				if target.Raw.Schedule == "" {
					continue
				}
				schedMethods[rawMethod] = target.Raw.Schedule
			case api.Kube:
				if target.Kube.Schedule == "" {
					continue
				}
				schedMethods[kubeMethod] = target.Kube.Schedule
			case api.Systemd:
				if target.Systemd.Schedule == "" {
					continue
				}
				schedMethods[systemdMethod] = target.Systemd.Schedule
			case api.FileTransfer:
				if target.FileTransfer.Schedule == "" {
					continue
				}
				schedMethods[fileTransferMethod] = target.FileTransfer.Schedule
			case api.Ansible:
				if target.Ansible.Schedule == "" {
					continue
				}
				schedMethods[ansibleMethod] = target.Ansible.Schedule
			default:
				log.Fatalf("unknown target method")
			}
		}
		target.MethodSchedules = schedMethods
	}
}

// This assumes each Target has no more than 1 each of Raw, Systemd, FileTransfer
func (hc *HarpoonConfig) runTargets() {
	hc.getTargets()
	allTargets := make(map[string]map[string]string)
	for _, target := range hc.Targets {
		directory := filepath.Base(target.Url)
		if err := hc.getClone(target, directory); err != nil {
			log.Fatal(err)
		}
		allTargets[target.Name] = target.MethodSchedules
	}

	s := gocron.NewScheduler(time.UTC)
	for repoName, schedMethods := range allTargets {
		var target api.Target
		for _, t := range hc.Targets {
			if repoName == t.Name {
				target = *t
			}
		}
		for method, schedule := range schedMethods {
			switch method {
			case kubeMethod:
				ctx, cancel := context.WithCancel(context.Background())
				defer cancel()
				klog.Infof("Processing Repo: %s Method: %s", target.Name, method)
				target.Kube.InitialRun = true
				s.Cron(schedule).Do(hc.processKube, ctx, &target, schedule)
			case rawMethod:
				ctx, cancel := context.WithCancel(context.Background())
				defer cancel()
				klog.Infof("Processing Repo: %s Method: %s", target.Name, method)
				target.Raw.InitialRun = true
				s.Cron(schedule).Do(hc.processRaw, ctx, &target, schedule)
			case systemdMethod:
				ctx, cancel := context.WithCancel(context.Background())
				defer cancel()
				klog.Infof("Processing Repo: %s Method: %s", target.Name, method)
				target.Systemd.InitialRun = true
				s.Cron(schedule).Do(hc.processSystemd, ctx, &target, schedule)
			case fileTransferMethod:
				ctx, cancel := context.WithCancel(context.Background())
				defer cancel()
				klog.Infof("Processing Repo: %s Method: %s", target.Name, method)
				target.FileTransfer.InitialRun = true
				s.Cron(schedule).Do(hc.processFileTransfer, ctx, &target, schedule)
			case ansibleMethod:
				ctx, cancel := context.WithCancel(context.Background())
				defer cancel()
				klog.Infof("Processing Repo: %s Method: %s", target.Name, method)
				target.Ansible.InitialRun = true
				s.Cron(schedule).Do(hc.processAnsible, ctx, &target, schedule)
			default:
				log.Fatalf("unknown target method")
			}
		}
	}
	s.StartAsync()
	select {}
}

func (hc *HarpoonConfig) processRaw(ctx context.Context, target *api.Target, schedule string) {
	target.Mu.Lock()
	defer target.Mu.Unlock()

	initial := target.Raw.InitialRun
	target.Raw.InitialRun = false
	directory := filepath.Base(target.Url)
	gitRepo, err := git.PlainOpen(directory)
	if err != nil {
		log.Fatalf("Repo: %s Method: %s, error while opening the repository: %s", target.Name, rawMethod, err)
	}
	var targetFile = ""
	tag := []string{".json"}
	if initial {
		fileName, subDirTree, err := getPathOrTree(directory, target.Raw.TargetPath, rawMethod, target)
		if err != nil {
			log.Fatal(err)
		}
		targetFile, err = hc.applyInitial(ctx, fileName, &tag, directory, target, subDirTree, target.Raw.TargetPath, rawMethod)
		if err != nil {
			log.Fatal(err)
		}
	}

	hc.getChangesAndRunEngine(ctx, gitRepo, directory, rawMethod, target, targetFile, target.Raw.TargetPath)
}

func (hc *HarpoonConfig) processAnsible(ctx context.Context, target *api.Target, schedule string) {
	target.Mu.Lock()
	defer target.Mu.Unlock()
	initial := target.Ansible.InitialRun
	target.Ansible.InitialRun = false
	directory := filepath.Base(target.Url)
	gitRepo, err := git.PlainOpen(directory)
	if err != nil {
		log.Fatalf("Repo: %s Method: %s, error while opening the repository: %s", target.Name, ansibleMethod, err)
	}
	tag := []string{"yaml", "yml"}
	var targetFile = ""
	if initial {
		fileName, subDirTree, err := getPathOrTree(directory, target.Ansible.TargetPath, ansibleMethod, target)
		if err != nil {
			log.Fatal(err)
		}
		if fileName != "" {
			targetFile = fileName
			found := false
			for _, ft := range tag {
				if strings.HasSuffix(fileName, ft) {
					found = true
					path := filepath.Join(directory, fileName)
					if err := hc.EngineMethod(ctx, path, ansibleMethod, target); err != nil {
						log.Fatal(err)
					}
				}
			}
			if !found {
				log.Fatalf("%s target file must be of type %v", kubeMethod, tag)
			}

		} else {
			// ... get the files iterator and print the file
			subDirTree.Files().ForEach(func(f *object.File) error {
				if strings.HasSuffix(f.Name, tag[0]) || strings.HasSuffix(f.Name, tag[1]) {
					path := filepath.Join(directory, target.Ansible.TargetPath, f.Name)
					if err := hc.EngineMethod(ctx, path, ansibleMethod, target); err != nil {
						return err
					}
				}
				return nil
			})
		}
	}

	changes := hc.findDiff(gitRepo, directory, ansibleMethod, target.Branch)
	if changes == nil {
		hc.update(target)
		klog.Infof("Repo: %s, Method: %s: Nothing to pull.....Requeuing", target.Name, ansibleMethod)
		return
	}

	tp := target.Ansible.TargetPath
	if targetFile != "" {
		tp = targetFile
	}

	for _, change := range changes {
		if strings.Contains(change.To.Name, tp) {
			path := directory + "/" + change.To.Name
			if err := hc.EngineMethod(ctx, path, ansibleMethod, target); err != nil {
				log.Fatal(err)
			}
		}
	}
	hc.update(target)
}

func (hc *HarpoonConfig) processSystemd(ctx context.Context, target *api.Target, schedule string) {
	target.Mu.Lock()
	defer target.Mu.Unlock()
	initial := target.Systemd.InitialRun
	target.Systemd.InitialRun = false
	directory := filepath.Base(target.Url)
	gitRepo, err := git.PlainOpen(directory)
	if err != nil {
		log.Fatalf("Repo: %s Method: %s, error while opening the repository: %s", target.Name, systemdMethod, err)
	}
	var targetFile = ""
	tag := []string{".service"}
	if initial {
		fileName, subDirTree, err := getPathOrTree(directory, target.Systemd.TargetPath, systemdMethod, target)
		if err != nil {
			log.Fatal(err)
		}
		targetFile, err = hc.applyInitial(ctx, fileName, &tag, directory, target, subDirTree, target.Systemd.TargetPath, systemdMethod)
		if err != nil {
			log.Fatal(err)
		}
	}

	hc.getChangesAndRunEngine(ctx, gitRepo, directory, systemdMethod, target, targetFile, target.Systemd.TargetPath)
}

func (hc *HarpoonConfig) processFileTransfer(ctx context.Context, target *api.Target, schedule string) {
	target.Mu.Lock()
	defer target.Mu.Unlock()
	initial := target.FileTransfer.InitialRun
	target.FileTransfer.InitialRun = false
	directory := filepath.Base(target.Url)
	gitRepo, err := git.PlainOpen(directory)
	if err != nil {
		log.Fatalf("Repo: %s Method: %s, error while opening the repository: %s", target.Name, fileTransferMethod, err)
	}
	var targetFile = ""
	if initial {
		fileName, subDirTree, err := getPathOrTree(directory, target.FileTransfer.TargetPath, fileTransferMethod, target)
		if err != nil {
			log.Fatal(err)
		}
		targetFile, err = hc.applyInitial(ctx, fileName, nil, directory, target, subDirTree, target.FileTransfer.TargetPath, fileTransferMethod)
		if err != nil {
			log.Fatal(err)
		}
	}

	hc.getChangesAndRunEngine(ctx, gitRepo, directory, fileTransferMethod, target, targetFile, target.FileTransfer.TargetPath)
}

func (hc *HarpoonConfig) processKube(ctx context.Context, target *api.Target, schedule string) {
	target.Mu.Lock()
	defer target.Mu.Unlock()
	initial := target.Kube.InitialRun
	target.Kube.InitialRun = false
	directory := filepath.Base(target.Url)
	gitRepo, err := git.PlainOpen(directory)
	if err != nil {
		log.Fatalf("Repo: %s Method: %s, error while opening the repository: %s", target.Name, kubeMethod, err)
	}
	tag := []string{"yaml", "yml"}
	var targetFile = ""
	if initial {
		fileName, subDirTree, err := getPathOrTree(directory, target.Kube.TargetPath, kubeMethod, target)
		if err != nil {
			log.Fatal(err)
		}
		targetFile, err = hc.applyInitial(ctx, fileName, &tag, directory, target, subDirTree, target.Kube.TargetPath, kubeMethod)
		if err != nil {
			log.Fatal(err)
		}
	}

	hc.getChangesAndRunEngine(ctx, gitRepo, directory, kubeMethod, target, targetFile, target.Kube.TargetPath)
}

func (hc *HarpoonConfig) applyInitial(ctx context.Context, fileName string, tag *[]string, directory string, target *api.Target, subDirTree *object.Tree, tp string, method string) (string, error) {
	if fileName != "" {
		found := false
		if hc.checkTag(tag, fileName) {
			found = true
			path := filepath.Join(directory, fileName)
			if err := hc.EngineMethod(ctx, path, method, target); err != nil {
				return fileName, err
			}
		}
		if !found {
			log.Fatalf("%s target file must be of type %v", method, tag)
		}

	} else {
		// ... get the files iterator and print the file
		err := subDirTree.Files().ForEach(func(f *object.File) error {
			if hc.checkTag(tag, f.Name) {
				path := filepath.Join(directory, tp, f.Name)
				if err := hc.EngineMethod(ctx, path, method, target); err != nil {
					return err
				}
			}
			return nil
		})
		if err != nil {
			return fileName, nil
		}
	}
	return fileName, nil
}

func (hc *HarpoonConfig) checkTag(tags *[]string, name string) bool {
	if tags == nil {
		return true
	}
	for _, tag := range *tags {
		if strings.HasSuffix(name, tag) {
			return true
		}
	}
	return false
}

func (hc *HarpoonConfig) getChangesAndRunEngine(ctx context.Context, gitRepo *git.Repository, directory string, method string, target *api.Target, targetFile string, targetPath string) {
	changes := hc.findDiff(gitRepo, directory, method, target.Branch)

<<<<<<< HEAD
	changes := hc.findDiff(gitRepo, directory, kubeMethod, target.Branch)
=======
>>>>>>> dfab7075
	if changes == nil {
		hc.update(target)
		klog.Infof("Repo: %s, Method: %s: Nothing to pull.....Requeuing", target.Name, method)
		return
	}

	tp := targetPath
	if targetFile != "" {
		tp = targetFile
	}

	// the change logic is backwards "From" is actually "To"
	for _, change := range changes {
		if strings.Contains(change.From.Name, tp) {
			path := directory + "/" + change.From.Name
			if err := hc.EngineMethod(ctx, path, kubeMethod, target); err != nil {
				log.Fatal(err)
			}
		}
	}
	hc.update(target)
}

func (hc *HarpoonConfig) update(target *api.Target) {
	for _, t := range hc.Targets {
		if target.Name == t.Name {
			t = target
		}
	}
}

func (hc *HarpoonConfig) findDiff(gitRepo *git.Repository, directory, method, branch string) []*object.Change {
	w, err := gitRepo.Worktree()
	if err != nil {
		log.Fatalf("error while opening the worktree: %s\n", err)
	}
	// ... retrieve the tree from the commit
	prevTree, err := getTree(gitRepo)
	if err != nil {
		log.Fatal(err)
	}
	// Pull the latest changes from the origin remote and merge into the current branch
	ref := fmt.Sprintf("refs/heads/%s", branch)
	if err = w.Pull(&git.PullOptions{
		ReferenceName: plumbing.ReferenceName(ref),
		SingleBranch:  true,
	}); err != nil {
		if err == git.NoErrAlreadyUpToDate {
			return nil
		}
		log.Fatalf("%s: error while pulling in latest changes from %s", directory, ref)
	}
	tree, err := getTree(gitRepo)
	if err != nil {
		log.Fatal(err)
	}
	changes, err := tree.Diff(prevTree)
	if err != nil {
		log.Fatalf("%s: error while generating diff: %s", directory, err)
	}
	return changes
}

func (hc *HarpoonConfig) EngineMethod(ctx context.Context, path, method string, target *api.Target) error {
	// TODO: make processMethod interface, to add arbitrary methods
	switch method {
	case rawMethod:
		return rawPodman(ctx, path)
	case systemdMethod:
		// TODO: add logic for non-root services
		dest := "/etc/systemd/system"
		return systemdPodman(ctx, path, dest, target)
	case fileTransferMethod:
		dest := target.FileTransfer.DestinationDirectory
		return fileTransferPodman(ctx, path, dest, fileTransferMethod, target)
	case kubeMethod:
<<<<<<< HEAD
		if err := kubePodman(ctx, path); err != nil {
			return err
		}
	case ansibleMethod:
		if err := ansiblePodman(ctx, path, target.Name, target.Ansible.SshDirectory); err != nil {
			return err
		}
=======
		return kubePodman(ctx, path)
>>>>>>> dfab7075
	default:
		return fmt.Errorf("unsupported method: %s", method)
	}
}

// This assumes unique urls - only 1 git repo per "directory"
func (hc *HarpoonConfig) getClone(target *api.Target, directory string) error {
	target.Mu.Lock()
	defer target.Mu.Unlock()
	absPath, err := filepath.Abs(directory)
	if err != nil {
		return fmt.Errorf("Repo: %s, error while fetching local clone: %s", target.Name, err)
	}
	var exists bool
	if _, err := os.Stat(directory); err == nil {
		exists = true
		// if directory/.git does not exist, fail quickly
		if _, err := os.Stat(directory + "/.git"); err != nil {
			return fmt.Errorf("%s exists but is not a git repository", directory)
		}
	} else if !os.IsNotExist(err) {
		return fmt.Errorf("error retrieving git repository: %s: %v", directory, err)
	}

	if !exists {
		klog.Infof("git clone %s %s --recursive", target.Url, target.Branch)
		var user string
		if hc.PAT != "" {
			user = "harpoon"
		}
		_, err = git.PlainClone(absPath, false, &git.CloneOptions{
			Auth: &http.BasicAuth{
				Username: user,
				Password: hc.PAT,
			},
			URL:           target.Url,
			ReferenceName: plumbing.ReferenceName(fmt.Sprintf("refs/heads/%s", target.Branch)),
			SingleBranch:  true,
		})
		if err != nil {
			return fmt.Errorf("Error while cloning the repository: %s", err)
		}
	}
	return nil
}

func getTree(r *git.Repository) (*object.Tree, error) {
	ref, err := r.Head()
	if err != nil {
		return nil, fmt.Errorf("Error when retrieving head: %s\n", err)
	}
	// ... retrieving the commit object
	commit, err := r.CommitObject(ref.Hash())
	if err != nil {
		return nil, fmt.Errorf("Error when retrieving commit: %s\n", err)
	}
	// ... retrieve the tree from the commit
	tree, err := commit.Tree()
	if err != nil {
		return nil, fmt.Errorf("Error when retrieving tree: %s\n", err)
	}
	return tree, nil
}

func getPathOrTree(directory, subDir, method string, target *api.Target) (string, *object.Tree, error) {
	gitRepo, err := git.PlainOpen(directory)
	if err != nil {
		log.Fatalf("Repo: %s, error while opening the repository: %s", directory, err)
	}
	tree, err := getTree(gitRepo)
	if err != nil {
		return "", nil, err
	}

	subDirTree, err := tree.Tree(subDir)
	if err != nil {
		if err == object.ErrDirectoryNotFound {
			// check if exact filepath
			file, err := tree.File(subDir)
			if err == nil {
				return file.Name, nil, nil
			}
		}
	}
	return "", subDirTree, err
}<|MERGE_RESOLUTION|>--- conflicted
+++ resolved
@@ -436,10 +436,6 @@
 func (hc *HarpoonConfig) getChangesAndRunEngine(ctx context.Context, gitRepo *git.Repository, directory string, method string, target *api.Target, targetFile string, targetPath string) {
 	changes := hc.findDiff(gitRepo, directory, method, target.Branch)
 
-<<<<<<< HEAD
-	changes := hc.findDiff(gitRepo, directory, kubeMethod, target.Branch)
-=======
->>>>>>> dfab7075
 	if changes == nil {
 		hc.update(target)
 		klog.Infof("Repo: %s, Method: %s: Nothing to pull.....Requeuing", target.Name, method)
@@ -516,17 +512,11 @@
 		dest := target.FileTransfer.DestinationDirectory
 		return fileTransferPodman(ctx, path, dest, fileTransferMethod, target)
 	case kubeMethod:
-<<<<<<< HEAD
-		if err := kubePodman(ctx, path); err != nil {
-			return err
+		return kubePodman(ctx, path)
 		}
 	case ansibleMethod:
-		if err := ansiblePodman(ctx, path, target.Name, target.Ansible.SshDirectory); err != nil {
-			return err
-		}
-=======
-		return kubePodman(ctx, path)
->>>>>>> dfab7075
+		return ansiblePodman(ctx, path, target.Name, target.Ansible.SshDirectory)
+		}
 	default:
 		return fmt.Errorf("unsupported method: %s", method)
 	}
