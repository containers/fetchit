package engine

import (
	"context"
	"flag"
	"fmt"
	"log"
	"os"
	"path/filepath"
	"strings"
	"time"

	"github.com/go-co-op/gocron"
	"github.com/go-git/go-git/v5"
	"github.com/go-git/go-git/v5/plumbing"
	"github.com/go-git/go-git/v5/plumbing/object"
	"github.com/go-git/go-git/v5/plumbing/transport/http"
	"github.com/spf13/cobra"
	"github.com/spf13/viper"

	"github.com/redhat-et/harpoon/pkg/engine/api"

	"k8s.io/klog/v2"
)

// TODO create interface for Method type, so can plug in arbitrary method types
const (
	harpoon           = "harpoon"
	defaultConfigFile = "./config.yaml"
	defaultVolume     = "harpoon-volume"
	harpoonImage      = "quay.io/harpoon/harpoon:latest"

	rawMethod          = "raw"
	systemdMethod      = "systemd"
	kubeMethod         = "kube"
	fileTransferMethod = "filetransfer"
	ansibleMethod      = "ansible"
)

// HarpoonConfig requires necessary objects to process targets
type HarpoonConfig struct {
	Targets []*api.Target `mapstructure:"targets"`
	PAT     string        `mapstructure:"pat"`

	Volume     string
	configFile string // "currently not configurable, ./config.yaml"
}

func NewHarpoonConfig() *HarpoonConfig {
	return &HarpoonConfig{
		Targets: []*api.Target{
			{
				MethodSchedules: make(map[string]string),
			},
		},
	}
}

var harpoonConfig *HarpoonConfig
var harpoonVolume string

// harpoonCmd represents the base command when called without any subcommands
var harpoonCmd = &cobra.Command{
	Version: "0.0.0",
	Use:     harpoon,
	Short:   "a tool to schedule gitOps workflows",
	Long:    "Harpoon is a tool to schedule gitOps workflows based on a given configuration file",
	Run: func(cmd *cobra.Command, args []string) {
		cmd.Help()
	},
}

// Execute adds all child commands to the root command and sets flags
// appropriately. This is called by main.main().
func Execute() {
	cobra.CheckErr(harpoonCmd.Execute())
}

func (o *HarpoonConfig) bindFlags(cmd *cobra.Command) {
	flags := cmd.Flags()
	flags.StringVar(&o.configFile, "config", defaultConfigFile, "file that holds harpoon configuration")
	flags.StringVar(&o.Volume, "volume", defaultVolume, "podman volume to hold harpoon data. If volume doesn't exist, harpoon will create it.")
	cmd.PersistentFlags().AddGoFlagSet(flag.CommandLine)
}

// initconfig reads in config file and env variables if set.
func (o *HarpoonConfig) initConfig(cmd *cobra.Command) {
	v := viper.New()
	if o.configFile == "" {
		o.configFile = defaultConfigFile
	}
	flagConfigDir := filepath.Dir(o.configFile)
	flagConfigName := filepath.Base(o.configFile)
	v.AddConfigPath(flagConfigDir)
	v.SetConfigName(flagConfigName)
	v.SetConfigType("yaml")

	if err := v.ReadInConfig(); err != nil {
		cobra.CheckErr(fmt.Errorf("fatal error using config file %s. %w \n", o.configFile, err))
	}
	var config = NewHarpoonConfig()
	klog.Infof("Using config file: %s", v.ConfigFileUsed())
	if err := v.Unmarshal(&config); err != nil {
		cobra.CheckErr(err)
	}

	if config.Volume == "" {
		config.Volume = defaultVolume
	}

	harpoonVolume = config.Volume
	o.Targets = config.Targets
}

// getTargets returns map of repoName to map of method:Schedule
func (hc *HarpoonConfig) getTargets() {
	var methods []interface{}
	for _, target := range hc.Targets {
		schedMethods := make(map[string]string)
		// TODO: this should not be hard-coded, in the future might allow for arbitrary target types with an interface
		methods = append(methods, target.Raw, target.Systemd, target.Kube, target.FileTransfer, target.Ansible)
		for _, i := range methods {
			switch i.(type) {
			case api.Raw:
				if target.Raw.Schedule == "" {
					continue
				}
				schedMethods[rawMethod] = target.Raw.Schedule
			case api.Kube:
				if target.Kube.Schedule == "" {
					continue
				}
				schedMethods[kubeMethod] = target.Kube.Schedule
			case api.Systemd:
				if target.Systemd.Schedule == "" {
					continue
				}
				schedMethods[systemdMethod] = target.Systemd.Schedule
			case api.FileTransfer:
				if target.FileTransfer.Schedule == "" {
					continue
				}
				schedMethods[fileTransferMethod] = target.FileTransfer.Schedule
			case api.Ansible:
				if target.Ansible.Schedule == "" {
					continue
				}
				schedMethods[ansibleMethod] = target.Ansible.Schedule
			default:
				log.Fatalf("unknown target method")
			}
		}
		target.MethodSchedules = schedMethods
	}
}

// This assumes each Target has no more than 1 each of Raw, Systemd, FileTransfer
func (hc *HarpoonConfig) runTargets() {
	hc.getTargets()
	allTargets := make(map[string]map[string]string)
	for _, target := range hc.Targets {
		directory := filepath.Base(target.Url)
		if err := hc.getClone(target, directory); err != nil {
			log.Fatal(err)
		}
		allTargets[target.Name] = target.MethodSchedules
	}

	s := gocron.NewScheduler(time.UTC)
	for repoName, schedMethods := range allTargets {
		var target api.Target
		for _, t := range hc.Targets {
			if repoName == t.Name {
				target = *t
			}
		}
		for method, schedule := range schedMethods {
			switch method {
			case kubeMethod:
				ctx, cancel := context.WithCancel(context.Background())
				defer cancel()
				klog.Infof("Processing Repo: %s Method: %s", target.Name, method)
				target.Kube.InitialRun = true
				s.Cron(schedule).Do(hc.processKube, ctx, &target, schedule)
			case rawMethod:
				ctx, cancel := context.WithCancel(context.Background())
				defer cancel()
				klog.Infof("Processing Repo: %s Method: %s", target.Name, method)
				target.Raw.InitialRun = true
				s.Cron(schedule).Do(hc.processRaw, ctx, &target, schedule)
			case systemdMethod:
				ctx, cancel := context.WithCancel(context.Background())
				defer cancel()
				klog.Infof("Processing Repo: %s Method: %s", target.Name, method)
				target.Systemd.InitialRun = true
				s.Cron(schedule).Do(hc.processSystemd, ctx, &target, schedule)
			case fileTransferMethod:
				ctx, cancel := context.WithCancel(context.Background())
				defer cancel()
				klog.Infof("Processing Repo: %s Method: %s", target.Name, method)
				target.FileTransfer.InitialRun = true
				s.Cron(schedule).Do(hc.processFileTransfer, ctx, &target, schedule)
			case ansibleMethod:
				ctx, cancel := context.WithCancel(context.Background())
				defer cancel()
				klog.Infof("Processing Repo: %s Method: %s", target.Name, method)
				target.Ansible.InitialRun = true
				s.Cron(schedule).Do(hc.processAnsible, ctx, &target, schedule)
			default:
				log.Fatalf("unknown target method")
			}
		}
	}
	s.StartAsync()
	select {}
}

func (hc *HarpoonConfig) processRaw(ctx context.Context, target *api.Target, schedule string) {
	target.Mu.Lock()
	defer target.Mu.Unlock()

	initial := target.Raw.InitialRun
	target.Raw.InitialRun = false
	directory := filepath.Base(target.Url)
	gitRepo, err := git.PlainOpen(directory)
	if err != nil {
		log.Fatalf("Repo: %s Method: %s, error while opening the repository: %s", target.Name, rawMethod, err)
	}
	var targetFile = ""
	tag := []string{".json"}
	if initial {
		fileName, subDirTree, err := getPathOrTree(directory, target.Raw.TargetPath, rawMethod, target)
		if err != nil {
			log.Fatal(err)
		}
		targetFile, err = hc.applyInitial(ctx, fileName, &tag, directory, target, subDirTree, target.Raw.TargetPath, rawMethod)
		if err != nil {
			log.Fatal(err)
		}
	}

	hc.getChangesAndRunEngine(ctx, gitRepo, directory, rawMethod, target, targetFile, target.Raw.TargetPath)
}

func (hc *HarpoonConfig) processAnsible(ctx context.Context, target *api.Target, schedule string) {
	target.Mu.Lock()
	defer target.Mu.Unlock()
	initial := target.Ansible.InitialRun
	target.Ansible.InitialRun = false
	directory := filepath.Base(target.Url)
	gitRepo, err := git.PlainOpen(directory)
	if err != nil {
		log.Fatalf("Repo: %s Method: %s, error while opening the repository: %s", target.Name, ansibleMethod, err)
	}
	tag := []string{"yaml", "yml"}
	var targetFile = ""
	if initial {
		fileName, subDirTree, err := getPathOrTree(directory, target.Ansible.TargetPath, ansibleMethod, target)
		if err != nil {
			log.Fatal(err)
		}
		if fileName != "" {
			targetFile = fileName
			found := false
			for _, ft := range tag {
				if strings.HasSuffix(fileName, ft) {
					found = true
					path := filepath.Join(directory, fileName)
					if err := hc.EngineMethod(ctx, path, ansibleMethod, target); err != nil {
						log.Fatal(err)
					}
				}
			}
			if !found {
				log.Fatalf("%s target file must be of type %v", kubeMethod, tag)
			}

		} else {
			// ... get the files iterator and print the file
			subDirTree.Files().ForEach(func(f *object.File) error {
				if strings.HasSuffix(f.Name, tag[0]) || strings.HasSuffix(f.Name, tag[1]) {
					path := filepath.Join(directory, target.Ansible.TargetPath, f.Name)
					if err := hc.EngineMethod(ctx, path, ansibleMethod, target); err != nil {
						return err
					}
				}
				return nil
			})
		}
	}

	changes := hc.findDiff(gitRepo, directory, ansibleMethod, target.Branch)
	if changes == nil {
		hc.update(target)
		klog.Infof("Repo: %s, Method: %s: Nothing to pull.....Requeuing", target.Name, ansibleMethod)
		return
	}

	tp := target.Ansible.TargetPath
	if targetFile != "" {
		tp = targetFile
	}

	for _, change := range changes {
		if strings.Contains(change.To.Name, tp) {
			path := directory + "/" + change.To.Name
			if err := hc.EngineMethod(ctx, path, ansibleMethod, target); err != nil {
				log.Fatal(err)
			}
		}
	}
	hc.update(target)
}

func (hc *HarpoonConfig) processSystemd(ctx context.Context, target *api.Target, schedule string) {
	target.Mu.Lock()
	defer target.Mu.Unlock()
	initial := target.Systemd.InitialRun
	target.Systemd.InitialRun = false
	directory := filepath.Base(target.Url)
	gitRepo, err := git.PlainOpen(directory)
	if err != nil {
		log.Fatalf("Repo: %s Method: %s, error while opening the repository: %s", target.Name, systemdMethod, err)
	}
	var targetFile = ""
	tag := []string{".service"}
	if initial {
		fileName, subDirTree, err := getPathOrTree(directory, target.Systemd.TargetPath, systemdMethod, target)
		if err != nil {
			log.Fatal(err)
		}
		targetFile, err = hc.applyInitial(ctx, fileName, &tag, directory, target, subDirTree, target.Systemd.TargetPath, systemdMethod)
		if err != nil {
			log.Fatal(err)
		}
	}

	hc.getChangesAndRunEngine(ctx, gitRepo, directory, systemdMethod, target, targetFile, target.Systemd.TargetPath)
}

func (hc *HarpoonConfig) processFileTransfer(ctx context.Context, target *api.Target, schedule string) {
	target.Mu.Lock()
	defer target.Mu.Unlock()
	initial := target.FileTransfer.InitialRun
	target.FileTransfer.InitialRun = false
	directory := filepath.Base(target.Url)
	gitRepo, err := git.PlainOpen(directory)
	if err != nil {
		log.Fatalf("Repo: %s Method: %s, error while opening the repository: %s", target.Name, fileTransferMethod, err)
	}
	var targetFile = ""
	if initial {
		fileName, subDirTree, err := getPathOrTree(directory, target.FileTransfer.TargetPath, fileTransferMethod, target)
		if err != nil {
			log.Fatal(err)
		}
		targetFile, err = hc.applyInitial(ctx, fileName, nil, directory, target, subDirTree, target.FileTransfer.TargetPath, fileTransferMethod)
		if err != nil {
			log.Fatal(err)
		}
	}

	hc.getChangesAndRunEngine(ctx, gitRepo, directory, fileTransferMethod, target, targetFile, target.FileTransfer.TargetPath)
}

func (hc *HarpoonConfig) processKube(ctx context.Context, target *api.Target, schedule string) {
	target.Mu.Lock()
	defer target.Mu.Unlock()
	initial := target.Kube.InitialRun
	target.Kube.InitialRun = false
	directory := filepath.Base(target.Url)
	gitRepo, err := git.PlainOpen(directory)
	if err != nil {
		log.Fatalf("Repo: %s Method: %s, error while opening the repository: %s", target.Name, kubeMethod, err)
	}
	tag := []string{"yaml", "yml"}
	var targetFile = ""
	if initial {
		fileName, subDirTree, err := getPathOrTree(directory, target.Kube.TargetPath, kubeMethod, target)
		if err != nil {
			log.Fatal(err)
		}
		targetFile, err = hc.applyInitial(ctx, fileName, &tag, directory, target, subDirTree, target.Kube.TargetPath, kubeMethod)
		if err != nil {
			log.Fatal(err)
		}
	}

	hc.getChangesAndRunEngine(ctx, gitRepo, directory, kubeMethod, target, targetFile, target.Kube.TargetPath)
}

func (hc *HarpoonConfig) applyInitial(ctx context.Context, fileName string, tag *[]string, directory string, target *api.Target, subDirTree *object.Tree, tp string, method string) (string, error) {
	if fileName != "" {
		found := false
		if hc.checkTag(tag, fileName) {
			found = true
			path := filepath.Join(directory, fileName)
			if err := hc.EngineMethod(ctx, path, method, target, nil); err != nil {
				return fileName, err
			}
		}
		if !found {
			log.Fatalf("%s target file must be of type %v", method, tag)
		}

	} else {
		// ... get the files iterator and print the file
		err := subDirTree.Files().ForEach(func(f *object.File) error {
			if hc.checkTag(tag, f.Name) {
				path := filepath.Join(directory, tp, f.Name)
				if err := hc.EngineMethod(ctx, path, method, target, nil); err != nil {
					return err
				}
			}
			return nil
		})
		if err != nil {
			return fileName, nil
		}
	}
	return fileName, nil
}

func (hc *HarpoonConfig) checkTag(tags *[]string, name string) bool {
	if tags == nil {
		return true
	}
	for _, tag := range *tags {
		if strings.HasSuffix(name, tag) {
			return true
		}
	}
	return false
}

func (hc *HarpoonConfig) getChangesAndRunEngine(ctx context.Context, gitRepo *git.Repository, directory string, method string, target *api.Target, targetFile string, targetPath string) {
	changes := hc.findDiff(gitRepo, directory, method, target.Branch)

	if changes == nil {
		hc.update(target)
		klog.Infof("Repo: %s, Method: %s: Nothing to pull.....Requeuing", target.Name, method)
		return
	}

	tp := targetPath
	if targetFile != "" {
		tp = targetFile
	}

	// the change logic is backwards "From" is actually "To"
	for _, change := range changes {
		if strings.Contains(change.From.Name, tp) {
			path := directory + "/" + change.From.Name
			if err := hc.EngineMethod(ctx, path, method, target, change); err != nil {
				log.Fatal(err)
			}
		} else if strings.Contains(change.To.Name, tp) {
			path := ""
			if err := hc.EngineMethod(ctx, path, method, target, change); err != nil {
				log.Fatal(err)
			}
		}
	}
	hc.update(target)
}

func (hc *HarpoonConfig) update(target *api.Target) {
	for _, t := range hc.Targets {
		if target.Name == t.Name {
			t = target
		}
	}
}

func (hc *HarpoonConfig) findDiff(gitRepo *git.Repository, directory, method, branch string) []*object.Change {
	w, err := gitRepo.Worktree()
	if err != nil {
		log.Fatalf("error while opening the worktree: %s\n", err)
	}
	// ... retrieve the tree from the commit
	prevTree, err := getTree(gitRepo)
	if err != nil {
		log.Fatal(err)
	}
	// Pull the latest changes from the origin remote and merge into the current branch
	ref := fmt.Sprintf("refs/heads/%s", branch)
	if err = w.Pull(&git.PullOptions{
		ReferenceName: plumbing.ReferenceName(ref),
		SingleBranch:  true,
	}); err != nil {
		if err == git.NoErrAlreadyUpToDate {
			return nil
		}
		log.Fatalf("%s: error while pulling in latest changes from %s", directory, ref)
	}
	tree, err := getTree(gitRepo)
	if err != nil {
		log.Fatal(err)
	}
	changes, err := tree.Diff(prevTree)
	if err != nil {
		log.Fatalf("%s: error while generating diff: %s", directory, err)
	}
	return changes
}

func (hc *HarpoonConfig) EngineMethod(ctx context.Context, path, method string, target *api.Target, change *object.Change) error {
	switch method {
	case rawMethod:
		var prev *string = getChangeString(change)
		return rawPodman(ctx, path, target.Raw.PullImage, prev)
	case systemdMethod:
		// TODO: add logic for non-root services
		dest := "/etc/systemd/system"
		return systemdPodman(ctx, path, dest, target)
	case fileTransferMethod:
		dest := target.FileTransfer.DestinationDirectory
		return fileTransferPodman(ctx, path, dest, fileTransferMethod, target)
	case kubeMethod:
<<<<<<< HEAD
		return kubePodman(ctx, path)
	case ansibleMethod:
		return ansiblePodman(ctx, path, target.Name, target.Ansible.SshDirectory)
=======
		var prev *string = getChangeString(change)
		return kubePodman(ctx, path, prev)
>>>>>>> c8ad7083
	default:
		return fmt.Errorf("unsupported method: %s", method)
	}
}

func getChangeString(change *object.Change) *string {
	if change != nil {
		_, to, err := change.Files()
		if err != nil {
			log.Fatal(err)
		}
		if to != nil {
			s, err := to.Contents()
			if err != nil {
				log.Fatal(err)
			}
			return &s
		}
	}
	return nil
}

// This assumes unique urls - only 1 git repo per "directory"
func (hc *HarpoonConfig) getClone(target *api.Target, directory string) error {
	target.Mu.Lock()
	defer target.Mu.Unlock()
	absPath, err := filepath.Abs(directory)
	if err != nil {
		return fmt.Errorf("Repo: %s, error while fetching local clone: %s", target.Name, err)
	}
	var exists bool
	if _, err := os.Stat(directory); err == nil {
		exists = true
		// if directory/.git does not exist, fail quickly
		if _, err := os.Stat(directory + "/.git"); err != nil {
			return fmt.Errorf("%s exists but is not a git repository", directory)
		}
	} else if !os.IsNotExist(err) {
		return fmt.Errorf("error retrieving git repository: %s: %v", directory, err)
	}

	if !exists {
		klog.Infof("git clone %s %s --recursive", target.Url, target.Branch)
		var user string
		if hc.PAT != "" {
			user = "harpoon"
		}
		_, err = git.PlainClone(absPath, false, &git.CloneOptions{
			Auth: &http.BasicAuth{
				Username: user,
				Password: hc.PAT,
			},
			URL:           target.Url,
			ReferenceName: plumbing.ReferenceName(fmt.Sprintf("refs/heads/%s", target.Branch)),
			SingleBranch:  true,
		})
		if err != nil {
			return fmt.Errorf("Error while cloning the repository: %s", err)
		}
	}
	return nil
}

func getTree(r *git.Repository) (*object.Tree, error) {
	ref, err := r.Head()
	if err != nil {
		return nil, fmt.Errorf("Error when retrieving head: %s\n", err)
	}
	// ... retrieving the commit object
	commit, err := r.CommitObject(ref.Hash())
	if err != nil {
		return nil, fmt.Errorf("Error when retrieving commit: %s\n", err)
	}
	// ... retrieve the tree from the commit
	tree, err := commit.Tree()
	if err != nil {
		return nil, fmt.Errorf("Error when retrieving tree: %s\n", err)
	}
	return tree, nil
}

func getPathOrTree(directory, subDir, method string, target *api.Target) (string, *object.Tree, error) {
	gitRepo, err := git.PlainOpen(directory)
	if err != nil {
		log.Fatalf("Repo: %s, error while opening the repository: %s", directory, err)
	}
	tree, err := getTree(gitRepo)
	if err != nil {
		return "", nil, err
	}

	subDirTree, err := tree.Tree(subDir)
	if err != nil {
		if err == object.ErrDirectoryNotFound {
			// check if exact filepath
			file, err := tree.File(subDir)
			if err == nil {
				return file.Name, nil, nil
			}
		}
	}
	return "", subDirTree, err
}<|MERGE_RESOLUTION|>--- conflicted
+++ resolved
@@ -517,14 +517,10 @@
 		dest := target.FileTransfer.DestinationDirectory
 		return fileTransferPodman(ctx, path, dest, fileTransferMethod, target)
 	case kubeMethod:
-<<<<<<< HEAD
-		return kubePodman(ctx, path)
+		var prev *string = getChangeString(change)
+		return kubePodman(ctx, path, prev)
 	case ansibleMethod:
 		return ansiblePodman(ctx, path, target.Name, target.Ansible.SshDirectory)
-=======
-		var prev *string = getChangeString(change)
-		return kubePodman(ctx, path, prev)
->>>>>>> c8ad7083
 	default:
 		return fmt.Errorf("unsupported method: %s", method)
 	}
